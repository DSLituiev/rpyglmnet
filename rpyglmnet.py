--- conflicted
+++ resolved
@@ -412,21 +412,17 @@
             foldid = self._foldid
             #self.params["nfolds"] = cv.n_folds
             #self.nfolds = cv.n_folds
-        else: 
+        else:
             self.nfolds = self.params["nfolds"]
         #self.n_folds = self.params["nfolds"]
         #self.cv = self.params["nfolds"]
 
-<<<<<<< HEAD
-=======
         self.foldid = np.array(foldid, dtype=int) if foldid is not None else None
->>>>>>> 0a77364c
         if self.foldid is not None:
-            self.foldid = np.array(foldid, dtype=int)
             self.foldid = self.foldid - min(self.foldid)
             self.params["foldid"] = 1 + self.foldid
             self.nfolds = np.unique(self.foldid).shape[0]
-            self.params["nfolds"] = self.nfolds 
+            self.params["nfolds"] = self.nfolds
 
         self.params["alpha"] = l1_ratio
 
