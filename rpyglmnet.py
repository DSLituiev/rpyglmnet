# -*- coding: utf-8 -*-
<<<<<<< HEAD
=======

>>>>>>> 54dac2f7
from __future__ import print_function, division
import sys
"use for R named lists"
#from collections import namedtuple
import logging
import warnings
import numpy as np
<<<<<<< HEAD
from sklearn import base, cross_validation

try:
    from sklearn import model_selection
except:
    model_selection = None
    pass

=======
from sklearn import base, cross_validation, model_selection, metrics
>>>>>>> 54dac2f7
try:
    import pandas as pd
except:
    pass

try:
    import matplotlib.pyplot as plt
except:
    warnings.warn("Could not import matplotlib. Plotting will not work")


from rpy2.robjects import FloatVector, IntVector
from rpy2.robjects import Matrix
from rpy2 import robjects
from rpy2.robjects import pandas2ri
import rpy2.robjects.numpy2ri
rpy2.robjects.numpy2ri.activate()
pandas2ri.activate()

#####################################################################
# R package names
# import rpy2's package module
import rpy2.robjects.packages as rpackages

def activate_r_packages(packnames):
    if all(rpackages.isinstalled(x) for x in packnames):
        have_tutorial_packages = True
    else:
        have_tutorial_packages = False
        if not have_tutorial_packages:
            # import R's utility package
            utils = rpackages.importr('utils')
            # select a mirror for R packages
            utils.chooseCRANmirror(ind=1) # select the first mirror in the list
    #We are now ready to install packages using R's own function install.package:
    if not have_tutorial_packages:
        # R vector of strings
        from rpy2.robjects.vectors import StrVector
        # file
        packnames_to_install = [x for x in packnames if not rpackages.isinstalled(x)]
        if len(packnames_to_install) > 0:
            utils.install_packages(StrVector(packnames_to_install))

packnames = ('glmnet', "devtools")
packnames = ('glmnet',)
activate_r_packages(packnames)
#dev_mode = robjects.r("devtools::dev_mode")
#dev_mode()

#####################################################################
def run_from_ipython():
    try:
        __IPYTHON__
        return True
    except NameError:
        return False
run_from_ipython()

def rplotwrap(func, dpi = 150, width=1024, height=896):
    """ ipython wrapper for plotting functions; use:
                @rplotwrap
                def plot(self):
                    rplot = robjects.r('plot')
                    rplot(self.rmodel)
                    return
    """

    def dorplot(*args, **kwargs):
        """Arguments:
            file -- output file [default: tmp.png]
            ...     --
        """
        if "file" in kwargs:
            file = kwargs.pop("file")
        else:
            file = "tmp.png"
        from rpy2.robjects.packages import importr
        grdevices = importr('grDevices')
        grdevices.png(file=file, width=width, height=height, res = dpi)
        result = func(*args, **kwargs)
        grdevices.dev_off()

        if run_from_ipython():
            from IPython.display import Image, display
            display(Image(filename=file))
            return result
    return dorplot
#################################################################
def cast_from_r(x):
    if type(x) in (FloatVector, IntVector):
        return np.array(x)
    if type(x) is Matrix:
        return np.array(x)
    if type(x) is rpy2.robjects.methods.RS4:
        try:
            return np.array(rmatrix(x))
        except:
            return x

def is_basekfold(cv):
    return isinstance(cv, cross_validation._BaseKFold ) or \
                (model_selection is not None and isinstance(cv, model_selection._split._BaseKFold))

def assert_basekfold(cv):
    assert is_basekfold(cv)

def get_foldid(cv, y = None):
    if type(cv) in (list, np.array):
        return cv
    assert_basekfold(cv)
    if model_selection is not None and isinstance(cv, model_selection._split._BaseKFold):
        cv = cv.split(y)
        n = len(y)
    elif isinstance(cv, cross_validation._BaseKFold ):
        n = cv.n
    foldid = np.empty(n, dtype=np.int32)
    for nn, (_, tsi) in enumerate(cv):
        foldid[tsi] = nn
    return foldid

#################################################################
rmatrix = robjects.r('as.matrix')

class ArgumentNotSetError(ValueError):
    pass

class glmnet(base.BaseEstimator):
    u"""Fit a generalized linear model via penalized maximum likelihood.
    The regularization path is computed for the lasso or elasticnet
    penalty at a grid of values for the regularization parameter lambda. 
    Can deal with all shapes of data, including very large 
    sparse data matrices. Fits linear, logistic and multinomial, 
    poisson, and Cox regression models.

    Usage
    -----

        glmnet(x, y,
            family=["gaussian","binomial","poisson","multinomial","cox","mgaussian"],
            weights, offset=NULL, l1_ratio = 1, nlambda = 100,
            lambda_min_ratio = ifelse(nobs<nvars,0.01,0.0001), 
            lambda_=NULL,
            standardize = TRUE, intercept=TRUE, thresh = 1e-07,  dfmax = nvars + 1,
            pmax = min(dfmax * 2+20, nvars),
            exclude, penalty.factor = rep(1, nvars),
            lower_limits=-Inf, upper_limits=Inf, maxit=100000,
            type_gaussian=ifelse(nvars<500,"covariance","naive"),
            type_logistic=c("Newton","modified.Newton"),
            standardize_response=FALSE, 
            type_multinomial=c("ungrouped","grouped"))

    Arguments
    ----------

        x       
            input matrix, of dimension nobs x nvars; each row is an observation
            vector. Can be in sparse matrix format (inherit from class
            "sparseMatrix" as in package Matrix; not yet available for
            `family="cox"`)
        y   
            response variable. Quantitative for family="gaussian", or
            family="poisson" (non-negative counts). For family="binomial"
            should be either a factor with two levels, or a two-column matrix
            of counts or proportions (the second column is treated as the
            target class; for a factor, the last level in alphabetical order
            is the target class). For family="multinomial",
            can be a nc>=2 level factor, or a matrix with nc columns of counts
            or proportions. For either "binomial" or "multinomial", if `y` is 
            presented as a vector, it will be coerced into a factor. 
            For `family="cox"`, `y` should be a two-column mat
            rix with columns named 'time' and 'status'. The latter is a
            binary variable, with '1' indicating death, and '0' indicating
            right censored. 
            The function Surv() in package survival produces such a matrix. 
            For family="mgaussian", y is a matrix of quantitative responses.

        family  
            Response type (see above)

        weights 
            observation weights. Can be total counts if responses are 
            proportion matrices. Default is 1 for each observation

        offset  
            A vector of length nobs that is included in the linear predictor 
            (a nobs x nc matrix for the "multinomial" family). 
            Useful for the "poisson" family (e.g. log of exposure time),
            or for refining a model by starting at a current fit. 
            Default is NULL. If supplied, then values must also be 
            supplied to the predict function.

        l1_ratio    
            The elasticnet mixing parameter, with 0≤α≤ 1.
            The penalty is defined as
                    (1-α)/2||β||_2^2+α||β||_1.
            alpha=1 is the lasso penalty, and alpha=0 the ridge penalty.

        nlambda 
            The number of lambda values - default is 100.

        lambda.min.ratio    
            Smallest value for lambda, as a fraction of `lambda_max`, 
            the (data derived) entry value (i.e. the smallest value 
            for which all coefficients are zero). 
            The default depends on the sample size `nobs` 
            relative to the number of variables nvars. 
            If `nobs > nvars`, the default is 0.0001, close to zero.
            If `nobs < nvars`, the default is 0.01. 
            A very small value of lambda.min.ratio will lead 
            to a saturated fit in the nobs < nvars case. 
            This is undefined for "binomial" and "multinomial" models,
            and glmnet will exit gracefully when the percentage
            deviance explained is almost 1.

        lambda_
            A user supplied lambda sequence. Typical usage is to have the program 
            compute its own lambda sequence based on nlambda and lambda.min.ratio. 
            Supplying a value of lambda overrides this. WARNING: use with care. 
            Do not supply a single value for lambda (for predictions after CV 
            use predict() instead). Supply instead a decreasing sequence of 
            lambda values. `glmnet` relies on its warms starts for speed, 
            and its often faster to fit 
            a whole path than compute a single fit.

        standardize 
            Logical flag for x variable standardization, prior to fitting 
            the model sequence. The coefficients are always returned 
            on the original scale. Default is standardize=TRUE. 
            If variables are in the same units already, 
            you might not wish to standardize. See details below for 
            y standardization with family="gaussian".

        intercept OR fit_intercept
            Should intercept(s) be fitted (default=True) or set to zero (FALSE)
        thresh  
            Convergence threshold for coordinate descent.
            Each inner coordinate-descent loop continues 
            until the maximum change in the objective
            after any coefficient update is less than 
            `thresh` times the null deviance. Defaults value is 1e-7.
        dfmax   
            Limit the maximum number of variables in the model. 
            Useful for very large nvars, if a partial path is desired.
        pmax    
            Limit the maximum number of variables ever to be nonzero
        exclude 
            Indices of variables to be excluded from the model. 
            Default is none. Equivalent to an infinite penalty factor (next item).
        penalty.factor  
            Separate penalty factors can be applied to each coefficient. 
            This is a number that multiplies lambda 
            to allow differential shrinkage. Can be 0 for some variables,
            which implies no shrinkage, and that variable is always 
            included in the model. Default is 1 for all variables 
            (and implicitly infinity for variables listed in exclude). 
            Note: the penalty factors are internally rescaled 
            to sum to `nvars`, and the lambda sequence will reflect this change.
        lower.limits    
            Vector of lower limits for each coefficient; default -Inf. 
            Each of these must be non-positive. Can be presented
            as a single value (which will then be replicated), 
            else a vector of length nvars
        upper.limits    
            Vector of upper limits for each coefficient; default Inf. See lower.limits
        maxit   
            Maximum number of passes over the data for all lambda values; default is 10^5.
        type_gaussian   
            Two algorithm types are supported 
            for (only) family="gaussian". The default when nvar<500 
            is type_gaussian="covariance", and saves all
            inner-products ever computed. This can be much faster 
            than type_gaussian="naive", which loops through `nobs`
            every time an inner-product is computed. The latter can be
            far more efficient for nvar >> nobs situations, or when nvar > 500.
        type_logistic   
            If "Newton" then the exact hessian is used (default),
            while "modified.Newton" uses an upper-bound 
            on the hessian, and can be faster.
        standardize.response    
            This is for the family="mgaussian" family, 
            and allows the user to standardize the response variables
        type.multinomial    
            If "grouped" then a grouped lasso penalty is used on the 
            multinomial coefficients for a variable. This ensures 
            they are all in our out together. The default is "ungrouped"

    Cross-validation arguments:
        nfolds  
            number of folds - default is 10. Although nfolds can be as large
            as the sample size (leave-one-out CV), it is not recommended for 
            large datasets. Smallest value allowable is nfolds=3
        foldid  
            an optional vector of values between 1 and nfold identifying 
            what fold each observation is in. If supplied, nfold can be missing
        type_measure    
            loss to use for cross-validation. Currently five options, 
            not all available for all models. The default is 
            `type_measure="deviance"`, which uses squared-error 
            for gaussian models (a.k.a type.measure="mse" there), 
            deviance for logistic and poisson regression,
            and partial-likelihood for the Cox model. 
            `type.measure="class"` applies to binomial and multinomial logistic
            regression only, and gives misclassification error.
            `type.measure="auc"` is for two-class logistic regression only,
            and gives area under the ROC curve. 
            `type.measure="mse"` or `type.measure="mae"` (mean absolute error)
            can be used by all models except the "cox"; 
            they measure the deviation from the fitted mean to the response.
        grouped
            This is an experimental argument, with default TRUE,
            and can be ignored by most users. For all models except the "cox",
            this refers to computing nfolds separate statistics, and then 
            using their mean and estimated standard error to describe the CV
            curve. If `grouped=FALSE`, an error matrix is built up 
            at the observation level from the predictions from the `nfold` fits,
            and then summarized (does not apply to `type_measure="auc"`).
            For the "cox" family, `grouped=TRUE` obtains the CV partial
            likelihood for the Kth fold by subtraction; by subtracting
            the log partial likelihood evaluated on the full dataset 
            from that evaluated on the on the `(K-1)/K` dataset. 
            This makes more efficient use of risk sets.
            With `grouped=FALSE` the log partial likelihood is computed 
            only on the Kth fold
        keep
            If keep=TRUE, a prevalidated array is returned containing fitted
            values for each observation and each value of lambda. 
            This means these fits are computed with this observation and 
            the rest of its fold omitted. The folid vector is also returned.
            Default is `keep=FALSE`
        parallel
            If TRUE, use parallel foreach to fit each fold. 
            Must register parallel before hand, such as doMC or others.
            See the example below.

        Attributes [cross-validation]
        -----------------------------

        lambda
            the values of lambda used in the fits.
        cvm
            The mean cross-validated error - a vector of length length(lambda).
        cvsd
            estimate of standard error of cvm.
        cvup
            upper curve = cvm+cvsd.
        cvlo
            lower curve = cvm-cvsd.
        nzero
            number of non-zero coefficients at each lambda.
        name
            a text string indicating type of measure (for plotting purposes).
        glmnet.fit
            a fitted glmnet object for the full data.
        lambda.min
            value of lambda that gives minimum cvm.
        lambda.1se
            largest value of lambda such that error is within 1 standard error of the minimum.
        fit.preval
            if keep=TRUE, this is the array of prevalidated fits. Some entries can be NA, if that and subsequent values of lambda are not reached for that fold
        foldid
            if keep=TRUE, the fold assignments used
    """
    rpy_dict = { 'penalty.factor' : 'penalty_factor',
                "alpha": "l1_ratio",
                "lambda": "alpha_",
                'standardize.response': 'standardize_response',
                "intercept": "intercept",
                "keep": "keep",
                "standardize": "standardize",
                "thresh": "thresh",
                "weights" : "weights",
                "maxit": "maxit",
                "nfolds": "nfolds",
                "nlambda": "nlambda",
                "family": "family",
                "foldid": "foldid",
                "nlambda": "nlambda",
                }
    pyr_dict = dict(zip(rpy_dict.values(), rpy_dict.keys()))

    def __init__(self,
                n_folds=0, nfolds=0, cv=None, foldid=None,
                which_coef="1se",
                family=None,#c("gaussian","binomial","poisson","multinomial","cox","mgaussian"),
                weights=None, offset=None, l1_ratio=1.0, nlambda = 100,
                lambda_min_ratio = None, lambda_=None,
                standardize = True, intercept=True, fit_intercept= True,
                thresh = 1e-07, # dfmax = nvars + 1,
                #pmax = min(dfmax * 2+20, nvars), 
                exclude=None,
                penalty_factor = None, #rep(1, nvars),
                lower_limits=-np.inf,
                upper_limits=np.inf, maxit=100000,
                #type_gaussian=ifelse(nvars<500,"covariance","naive"),
                #type_logistic=c("Newton","modified.Newton"),
                standardize_response=False,
                #type.multinomial=c("ungrouped","grouped"),
                keep = False,
                ):

       # print("pyr_dict", self.pyr_dict)
       # print("rpy_dict", self.rpy_dict)
        self.intercept = intercept and fit_intercept
        self.fit_intercept = self.intercept
        self.keep = keep
        self.thresh=thresh
        self.maxit = maxit
        self.lower_limits = lower_limits
        self.upper_limits = upper_limits
        self.standardize = standardize
        self.standardize_response = standardize_response
        self.nlambda = nlambda
        self.l1_ratio = l1_ratio

        self.params = dict(
                alpha=l1_ratio,
                nlambda=nlambda,
                intercept = self.intercept,
                thresh = thresh,
                maxit = maxit,
                standardize = standardize,
                nfolds= max(n_folds, nfolds, cv if type(cv) in (int,float) else 0) \
                             if lambda_ is None else 0,
                keep = keep,
                            )
                #self.cv = cv
        self.params["penalty.factor"] = penalty_factor
        self.params["standardize.response"] = standardize_response

        self.family = family
        if family is not None:
            self.params["family"] = family

        self.weights = weights
        if weights is not None:
            self.params["weights"] = weights

        self.offset = offset
        if offset is not None:
            self.params["offset"] = offset

        self.exclude = exclude
        if exclude is not None:
            self.params["exclude"] = exclude

        self.lambda_min_ratio = lambda_min_ratio
        if lambda_min_ratio is not None:
            self.params["lambda_min_ratio"] = lambda_min_ratio

        self.params = dict( [ (kk.replace("_","."), vv) \
                              for kk, vv in self.params.items() ] )

        "TODO : compatibility with model_selection"
        self._cv = cv
        if is_basekfold(cv):
            self.params["nfolds"] = cv.n_folds
        elif foldid is not None:
            self.params["nfolds"] = len(np.unique(foldid))
        self.nfolds = self.params["nfolds"]
        self.foldid = foldid

        self.params["alpha"] = l1_ratio

        self.lambda_ = lambda_
        if lambda_ is not None:
            self.params["lambda"] = lambda_

        if self.params["nfolds"] <= 1:
            self.cv = self.params.pop("nfolds")
        else:
            self.__dict__["n_folds"] = self.params["nfolds"]
            self.__dict__["nfolds"] = self.params["nfolds"]
        """ other options include "all" and  "best" """
        self.which_coef = which_coef

        if family in ("binomial", "multinomial", "cox"):
            self._estimator_type = 'classifier'
        else:
            self._estimator_type = 'regressor'

        if (("nfolds" in self.params) and (self.params["nfolds"] != 0)) or \
                (self.cv is not None):
            self.params["keep"] = True
            self.fun = "glmnet::cv.glmnet"
            logging.debug("running %u fold cross-validation" % self.params["nfolds"] )
        else:
            self.params.pop("keep")
            #self.params.pop("cv")
            if "nfolds" in self.params:
                self.params.pop("nfolds")
            self.fun = "glmnet::glmnet"
        self._glmnet_ = robjects.r(self.fun, )
        #logging.debug("running %s with parameters:\n%s" % ( self.fun, "\n".join(["%s\t%s" % (kk, repr(vv)) for kk, vv in self.params.items() ]) ))

    def __repr__(self):
        out = "glmnet[wrapped R function '%s'](\n" % self.fun
        for kk, vv in self.params.items():
            out += "%s:\t%s\n" % (\
                 (kk, "len=%u" % len(vv)) \
                   if (hasattr(vv,"__len__") and len(vv)>5) else (kk, repr(vv)) 
                                 )
                 #((kk), repr(vv) )
                #    if (hasattr(vv,"__len__") and len(vv)>5) else kk, repr(vv) )
        out += "  )"
        return out

    def __setattr__(self, name, value):
        if name in ("cv"):
            if type(value) in (int, float):
                if value<=1:
                    raise ValueError("cv must be an int >=1 or a sklearn generator")
                for nn in ("n_folds", "nfolds",):
                    self.__dict__[nn] = value
            elif is_basekfold(value):
                setattr(self, "foldid", get_foldid(value, self.y))
                if not hasattr(value, "n_folds"):
                    n_folds = len(np.unique(self.foldid))
                else:
                    n_folds = value.n_folds
                for nn in ("n_folds", "nfolds",):
                    setattr(self, nn, n_folds)
            return

        if name in ("foldid",):
            self._foldid = value
            self.__dict__["foldid"] = self._foldid
            return

        elif name in ("_foldid",):
            self.__dict__["_foldid"] = np.array(value, dtype=int) if value is not None else None
            if self._foldid is not None:
                self.__dict__["_foldid"] = self._foldid - int(min(self._foldid))
                self.params["foldid"] = 1 + self._foldid
                self.nfolds = np.unique(self._foldid).shape[0]
                self.params["nfolds"] = self.nfolds

        if name in  ("n_folds", "nfolds",):
            for nn in ("n_folds", "nfolds",):
                self.__dict__[nn] = value
            if "cv" in self.__dict__ and not is_basekfold(self.cv):
                #raise ValueError("resetting cv to integer value\t%u" % value )
                #warnings.warn("resetting cv to integer value\t%u" % value)
                pass
            self.__dict__["cv"] = value
            return
        if "params" in self.__dict__ and name in [self.rpy_dict[x] for x in self.__dict__["params"]]:
            self.__dict__["params"][self.pyr_dict[name]] = value
            self.__dict__[name] = value
            return
        if name in  ("lambda_",):
            #if value is not None:
            #    raise KeyError("setting LAMBDA: %s" % repr(value))
            logging.debug("setting LAMBDA: %s" % repr(value) )
            self.params["lambda"] = value
            self.__dict__[name] = value
        else:
            self.__dict__[name] = value

    def fit(self, X, y,  l1_ratio = 1 , **fit_params):
        X = np.asarray(X)
        y = np.asarray(y)

        self.y = y if len(y.shape) == 2 else y.ravel().reshape(-1, 1)
        self.y_predicted = None
        self._fit_preval = None
        """parse fit parameters"""

        if "penalty_factor" in fit_params:
            self.params["penalty.factor"] = fit_params.pop("penalty_factor")
        assert len(self.params["penalty.factor"]) == X.shape[0]
        if "cv" in fit_params:
            self.cv = fit_params.pop("cv")
        else:
            self.cv = self._cv
        if self.cv is not None and is_basekfold(self.cv):
            self.foldid = 1 + get_foldid(self.cv, y)
            self.params.pop("nfolds")
        if "foldid" in fit_params:
            self._foldid = np.asarray(fit_params.pop("foldid"), dtype=int)
            self._foldid = self._foldid - min(self._foldid)
            self.params["foldid"] = self._foldid + 1
        "call the R function"
        self.params = dict(filter( lambda x: x[1] is not None, self.params.items()))
        if "foldid" in self.params:
            assert (len(self.params["foldid"]) == len(y.ravel())), "length of `y` must match the length of the `foldid`"
        logging.debug("running %s with parameters:\n%s" % ( self.fun,
            "\n".join(["%s\t%s" % (kk, repr(vv.shape) if (hasattr(vv, "shape") and kk != "foldid") else repr(type(vv)) +": "+ repr(vv)) for kk, vv in self.params.items() ]) ))
        #logging.debug("running %s with parameters:\n%s" % ( self.fun, "\n".join(["%s\t%s" % (kk, repr(vv)) for kk, vv in self.params.items() ]) ))
        #logging.debug( "X\t%s\ty\t%s" % (repr(X.shape), repr(y.shape)) )
        self.rmodel = self._glmnet_(rmatrix(X), rmatrix(self.y), **self.params )

        if ("nfolds" in self.params) and (self.params["nfolds"] != 0):
            self.y_predicted = self["fit.preval"][:,:-1]
        if self.keep:
            #self.foldid=self["foldid"]
            modeldict = dict(self.rmodel.items())
            self._foldid = np.array(modeldict["foldid"])-1
        return self

    def predict(self, X, **kwargs):
        if "alpha" in kwargs:
            kwargs["s"] = kwargs.pop("alpha")
        elif "s" in kwargs:
            if type(kwargs["s"]) in (np.array, pd.Series, list, tuple):
                kwargs["s"] = FloatVector( kwargs["s"] )
        elif self.which_coef in ("1se", "min", "best"):
            kwargs["s"] = "lambda." + self.which_coef.replace("best", "min")

        if  ("nfolds" in self.params):
            predict = robjects.r("glmnet:::predict.cv.glmnet")
        else:
            predict = robjects.r("glmnet:::predict.glmnet")
        #logging.debug( repr(kwargs) )
        self.y_predicted = np.array(predict(self.rmodel, rmatrix(X), **kwargs))
        if (not hasattr(kwargs["s"], "__len__") or type(kwargs["s"]) is str ) and np.prod(self.y_predicted.shape) == X.shape[0]:
            self.y_predicted = self.y_predicted.ravel()
        return self.y_predicted

    @rplotwrap
    def rplot(self, file = None, **kwargs):
        rplot = robjects.r('plot')
        rplot(self.rmodel,  **kwargs)
        return

    def plot(self, x = "l1_norm", y = "coef", agg = None):
        if (x.lower() == "l1_norm") or (x.lower() == "l1 norm"):
            x_ = self.l1_norm
        elif x.lower().startswith("lambda") or x.lower().startswith("alpha"):
            x_ = self.alphas_
        else:
            raise ValueError("unknown argument for the x-axis:" % x)

        if y == "coef":
            tmp = self.which_coef
            self.which_coef = "all"
            y_ = self.coef[:,1:]
            self.which_coef = tmp
            ylab = "coefficients (without intercept)"
        elif y.lower().startswith("r2") or y.lower().startswith("r^2") :
            y_ = self.r2_path_.T
            ylab = "R^2"
        elif y.lower().startswith("mse"):
            y_ = self.mse_path_.T
            ylab = "MSE"
        elif (y.lower() == "l1_norm") or (y.lower() == "l1 norm"):
            y_ = self.l1_norm
            ylab = y
        else:
            raise ValueError("unknown argument for the y-axis:", y)

        if type(agg) is str:
            agg_ = lambda x: np.__dict__[agg](x, axis = 1)

        if agg is not None:
            y_ = agg_(y_)

        try:
            plt.plot( x_,  y_)
        except ValueError as ee:
            print( "x:", np.array(x_).shape, file = sys.stderr )
            print( "y:", np.array(y_).shape, file = sys.stderr )
            raise ee
        plt.xlabel(x)
        plt.ylabel( ylab )
        return plt.gcf()

    @property
    def fit_preval(self):
        y_chimeric = self["fit.preval"]
        return y_chimeric[:,~np.isnan(y_chimeric).any(axis=0)]

    @property
    def mse_path_(self, X = None):
        if hasattr(self, "_mse_path_"):
            return self._mse_path_

        if "nfolds"  in self.params and self.params["keep"]:
            ydiffsq = (self.fit_preval - self.y)**2
            self._mse_path_ = np.empty((ydiffsq.shape[1], self.nfolds))
            for nn in range(self.nfolds):
                self._mse_path_[:,nn] = ydiffsq[self._foldid==nn].mean(0)
            return  self._mse_path_

        logging.warn("well, this might be something strange; call it better on a CV object!")
        if self.y_predicted is None:
            logging.warning("No y_predicted has been found!")
            self.predict(X)
            #return None
            self._mse_path_ = self["cvm"]# (((self.y_predicted.T - self.y.ravel()).T)**2)
        if "nfolds" not in self.params:
            self._mse_path_ = self._mse_path_.mean(0)
        return  self._mse_path_

    def cross_val_score(self, X=None, y=None, scoring=metrics.r2_score, repeats=1, best=True):
        assert repeats >= 1, "at least 1 repeat, please!"
        """compute cross validation score by fitting the model anew
        allows for reshuffling (`repeats`)"""
        if X is None or y is None:
            return self._cross_val_score(best=best)
        if repr(type(X)) == "<class 'function'>":
            scoring=X
            return self._cross_val_score(scoring=scoring, best=best)

        self.keep = True
        score_list = []
        for rr in range(repeats):
            kf = model_selection.KFold(n_folds=self.n_folds, shuffle=True, random_state=rr)
            self.fit(X,y, cv=kf)
            score_list.append( self.cross_val_score(scoring) )
        return np.hstack(score_list)

    def _cross_val_score(self, scoring=metrics.r2_score, best = True):
        "apply supplied `scoring(y, y_predicted)` to cached predicted y values"
        if not self.keep:
            raise ValueError("this method requires call with `keep=True` flag. " +\
                             "No cached values found.")
        if best:
            valid = self.alphas_ == self.alpha_
        else:
            valid = np.ones_like(self.alphas_, dtype = bool)

        #valid = valid[ : self.fit_preval.shape[1] ]
        scoring_ = np.empty(self.nfolds)
        for nn in range(self.nfolds):
            fold_y_hat = self.fit_preval.T[ valid, self._foldid==nn].ravel()
            fold_y = self.y[self._foldid==nn].ravel()
            scoring_[nn] = scoring(fold_y, fold_y_hat)
        return scoring_


    @property
    def r2_path_(self):
        if hasattr(self, "_r2_path_"):
            return self._r2_path_
        y_var_fold = np.empty((self.nfolds,))
        for nn in range(self.nfolds):
            #mse_path[nn] = ydiffsq[self.foldid==nn].mean(0)
            y_var_fold[nn] = self.y[self.foldid==nn].var()
        self._r2_path_ = 1- (self.mse_path_ / y_var_fold)
        return self._r2_path_

    @property
    def fit_preval(self):
        "cache to avoid frequent calls to R"
        if hasattr(self, "_fit_preval") and self._fit_preval is not None:
            return self._fit_preval
        valid_alpha_inds = ~np.any(np.isnan(self["fit.preval"]), axis = 0)
        self._fit_preval = self["fit.preval"][:,valid_alpha_inds]
        return self._fit_preval

  #  @property
  #  def foldid(self):
  #      "fold id, zero-indexed"
        #if hasattr(self, "_foldid"):
  #      return self.params["foldid"] - 1
  #      #logging.debug("getting fold id")
  #      self._foldid = self.__getitem__( "foldid" ) - 1
  #      return self._foldid

    @property
    def alpha_(self):
        if self.cv is None:
            debug.warning("this is not a cross-validation object")
            return None
        if self.which_coef == "all" or ( self.which_coef == "1se"):
            return self["lambda.1se"][0]
        else:
            return self["lambda.min"][0]

    @property
    def coef(self):
        if ("nfolds" in self.params):
            coef = robjects.r('glmnet:::coef.cv.glmnet')
            logging.debug("`which_coef` set to %s" % self.which_coef )
            if self.which_coef == "all":
                out = [ np.array(rmatrix(coef(self.rmodel, s = ss )))[:,0] for ss in self.alphas_ ]
            elif self.which_coef == "1se":
                out = np.array(rmatrix( coef(self.rmodel, s = self["lambda.1se"][0] ))).ravel()
            elif self.which_coef in ("best" , "min",  "lambda.min"):
                logging.debug("outputting best coefficients")
                out = np.array(rmatrix( coef(self.rmodel, s = self["lambda.min"][0] ))).ravel()
            else:
                raise ValueError("value of the attribute `which_coef` is wrong: %s" % self.which_coef )
        else:
            logging.debug("no `nfolds` key in `params`; outputting all coefficients")
            #out =  np.array(rmatrix( coef(self.rmodel) ))
            coef = robjects.r('glmnet:::coef.glmnet')
            out = np.array(rmatrix( coef(self.rmodel )))#.ravel()
            return  out

        if type(out) is rpy2.robjects.methods.RS4:
            return np.array(rmatrix( out ))
        else:
            return np.array(out)

    @property
    def all_coef(self):
        tmp_which_coef = self.which_coef
        self.which_coef = "all"
        out = self.coef
        self.which_coef = tmp_which_coef
        return out

    @property
    def coef_(self):
        """coefficients excluding the intercept (sklearn style)"""
        if ("nfolds" in self.params):
            coef = robjects.r('glmnet:::coef.cv.glmnet')
            out = np.array(rmatrix( coef(self.rmodel, s = self["lambda.1se"][0] ))).ravel()[1:]
        else:
            coef = robjects.r('glmnet:::coef.glmnet')
            out = np.array(rmatrix( coef(self.rmodel )))[1:].ravel()
        return out

    @property
    def nnz(self):
        """ Number of non-zero coefficients """
        return  (self.all_coef[:,1:] != 0).sum(1)

    @property
    def alphas_(self):
        outd = dict(self.rmodel.items())
        #valid_alpha_inds = ~np.any(np.isnan(self["fit.preval"]), axis = 0)
        return np.array(outd["lambda"])#[valid_alpha_inds]

    @property
    def l1_norm(self):
        return (abs(self.all_coef[:,1:])).sum(1)

    def __getattr__(self, attr):
        if attr == "lambda_":
            attr == "lambda"
        return self.__getitem__(attr)

    def  __getitem__(self, it):
        if it in self.__dict__:
            return self.__dict__[it]
        elif "rmodel" in self.__dict__:
            modeldict = dict(self.rmodel.items())
            if it in modeldict:
                x = modeldict[it]
                return cast_from_r(x)
            elif "params" in self.__dict__ and it in self.params:
                return self.params[it]
            else:
                raise AttributeError("%r object has no attribute %r" %
                         (self.__class__, it))
<|MERGE_RESOLUTION|>--- conflicted
+++ resolved
@@ -1,8 +1,4 @@
 # -*- coding: utf-8 -*-
-<<<<<<< HEAD
-=======
-
->>>>>>> 54dac2f7
 from __future__ import print_function, division
 import sys
 "use for R named lists"
@@ -10,8 +6,9 @@
 import logging
 import warnings
 import numpy as np
-<<<<<<< HEAD
-from sklearn import base, cross_validation
+from sklearn import base
+from sklearn import cross_validation
+from sklearn import metrics
 
 try:
     from sklearn import model_selection
@@ -19,9 +16,6 @@
     model_selection = None
     pass
 
-=======
-from sklearn import base, cross_validation, model_selection, metrics
->>>>>>> 54dac2f7
 try:
     import pandas as pd
 except:
@@ -151,9 +145,9 @@
 class glmnet(base.BaseEstimator):
     u"""Fit a generalized linear model via penalized maximum likelihood.
     The regularization path is computed for the lasso or elasticnet
-    penalty at a grid of values for the regularization parameter lambda. 
-    Can deal with all shapes of data, including very large 
-    sparse data matrices. Fits linear, logistic and multinomial, 
+    penalty at a grid of values for the regularization parameter lambda.
+    Can deal with all shapes of data, including very large
+    sparse data matrices. Fits linear, logistic and multinomial,
     poisson, and Cox regression models.
 
     Usage
@@ -162,7 +156,7 @@
         glmnet(x, y,
             family=["gaussian","binomial","poisson","multinomial","cox","mgaussian"],
             weights, offset=NULL, l1_ratio = 1, nlambda = 100,
-            lambda_min_ratio = ifelse(nobs<nvars,0.01,0.0001), 
+            lambda_min_ratio = ifelse(nobs<nvars,0.01,0.0001),
             lambda_=NULL,
             standardize = TRUE, intercept=TRUE, thresh = 1e-07,  dfmax = nvars + 1,
             pmax = min(dfmax * 2+20, nvars),
@@ -170,18 +164,18 @@
             lower_limits=-Inf, upper_limits=Inf, maxit=100000,
             type_gaussian=ifelse(nvars<500,"covariance","naive"),
             type_logistic=c("Newton","modified.Newton"),
-            standardize_response=FALSE, 
+            standardize_response=FALSE,
             type_multinomial=c("ungrouped","grouped"))
 
     Arguments
     ----------
 
-        x       
+        x
             input matrix, of dimension nobs x nvars; each row is an observation
             vector. Can be in sparse matrix format (inherit from class
             "sparseMatrix" as in package Matrix; not yet available for
             `family="cox"`)
-        y   
+        y
             response variable. Quantitative for family="gaussian", or
             family="poisson" (non-negative counts). For family="binomial"
             should be either a factor with two levels, or a two-column matrix
@@ -189,83 +183,84 @@
             target class; for a factor, the last level in alphabetical order
             is the target class). For family="multinomial",
             can be a nc>=2 level factor, or a matrix with nc columns of counts
-            or proportions. For either "binomial" or "multinomial", if `y` is 
-            presented as a vector, it will be coerced into a factor. 
+            or proportions. For either "binomial" or "multinomial", if `y` is
+            presented as a vector, it will be coerced into a factor.
             For `family="cox"`, `y` should be a two-column mat
             rix with columns named 'time' and 'status'. The latter is a
             binary variable, with '1' indicating death, and '0' indicating
-            right censored. 
-            The function Surv() in package survival produces such a matrix. 
+            right censored.
+            The function Surv() in package survival produces such a matrix.
             For family="mgaussian", y is a matrix of quantitative responses.
 
-        family  
+        family
             Response type (see above)
 
-        weights 
-            observation weights. Can be total counts if responses are 
+        weights
+            observation weights. Can be total counts if responses are
             proportion matrices. Default is 1 for each observation
 
-        offset  
-            A vector of length nobs that is included in the linear predictor 
-            (a nobs x nc matrix for the "multinomial" family). 
+        offset
+            A vector of length nobs that is included in the linear predictor
+            (a nobs x nc matrix for the "multinomial" family).
             Useful for the "poisson" family (e.g. log of exposure time),
-            or for refining a model by starting at a current fit. 
-            Default is NULL. If supplied, then values must also be 
+            or for refining a model by starting at a current fit.
+            Default is NULL. If supplied, then values must also be
             supplied to the predict function.
 
-        l1_ratio    
+        l1_ratio
             The elasticnet mixing parameter, with 0≤α≤ 1.
             The penalty is defined as
                     (1-α)/2||β||_2^2+α||β||_1.
             alpha=1 is the lasso penalty, and alpha=0 the ridge penalty.
 
-        nlambda 
+        nlambda
             The number of lambda values - default is 100.
 
-        lambda.min.ratio    
-            Smallest value for lambda, as a fraction of `lambda_max`, 
-            the (data derived) entry value (i.e. the smallest value 
-            for which all coefficients are zero). 
-            The default depends on the sample size `nobs` 
-            relative to the number of variables nvars. 
+        lambda.min.ratio
+            Smallest value for lambda, as a fraction of `lambda_max`,
+            the (data derived) entry value (i.e. the smallest value
+            for which all coefficients are zero).
+            The default depends on the sample size `nobs`
+            relative to the number of variables nvars.
             If `nobs > nvars`, the default is 0.0001, close to zero.
-            If `nobs < nvars`, the default is 0.01. 
-            A very small value of lambda.min.ratio will lead 
-            to a saturated fit in the nobs < nvars case. 
+            If `nobs < nvars`, the default is 0.01.
+            A very small value of lambda.min.ratio will lead
+            to a saturated fit in the nobs < nvars case.
             This is undefined for "binomial" and "multinomial" models,
             and glmnet will exit gracefully when the percentage
             deviance explained is almost 1.
 
         lambda_
-            A user supplied lambda sequence. Typical usage is to have the program 
-            compute its own lambda sequence based on nlambda and lambda.min.ratio. 
-            Supplying a value of lambda overrides this. WARNING: use with care. 
-            Do not supply a single value for lambda (for predictions after CV 
-            use predict() instead). Supply instead a decreasing sequence of 
-            lambda values. `glmnet` relies on its warms starts for speed, 
-            and its often faster to fit 
+            A user supplied lambda sequence. Typical usage is to have the program
+            compute its own lambda sequence based on nlambda and lambda.min.ratio.
+            Supplying a value of lambda overrides this. WARNING: use with care.
+            Do not supply a single value for lambda (for predictions after CV
+            use predict() instead). Supply instead a decreasing sequence of
+            lambda values. `glmnet` relies on its warms starts for speed,
+            and its often faster to fit
             a whole path than compute a single fit.
 
-        standardize 
-            Logical flag for x variable standardization, prior to fitting 
-            the model sequence. The coefficients are always returned 
-            on the original scale. Default is standardize=TRUE. 
-            If variables are in the same units already, 
-            you might not wish to standardize. See details below for 
+        standardize
+            Logical flag for x variable standardization, prior to fitting
+            the model sequence. The coefficients are always returned
+            on the original scale. Default is standardize=TRUE.
+            If variables are in the same units already,
+            you might not wish to standardize. See details below for
             y standardization with family="gaussian".
 
         intercept OR fit_intercept
             Should intercept(s) be fitted (default=True) or set to zero (FALSE)
-        thresh  
+
+        thresh
             Convergence threshold for coordinate descent.
-            Each inner coordinate-descent loop continues 
+            Each inner coordinate-descent loop continues
             until the maximum change in the objective
-            after any coefficient update is less than 
+            after any coefficient update is less than
             `thresh` times the null deviance. Defaults value is 1e-7.
-        dfmax   
+        dfmax
             Limit the maximum number of variables in the model. 
             Useful for very large nvars, if a partial path is desired.
-        pmax    
+        pmax
             Limit the maximum number of variables ever to be nonzero
         exclude 
             Indices of variables to be excluded from the model. 
@@ -279,17 +274,17 @@
             (and implicitly infinity for variables listed in exclude). 
             Note: the penalty factors are internally rescaled 
             to sum to `nvars`, and the lambda sequence will reflect this change.
-        lower.limits    
+        lower.limits
             Vector of lower limits for each coefficient; default -Inf. 
             Each of these must be non-positive. Can be presented
             as a single value (which will then be replicated), 
             else a vector of length nvars
-        upper.limits    
+        upper.limits
             Vector of upper limits for each coefficient; default Inf. See lower.limits
-        maxit   
+        maxit
             Maximum number of passes over the data for all lambda values; default is 10^5.
-        type_gaussian   
-            Two algorithm types are supported 
+        type_gaussian
+            Two algorithm types are supported
             for (only) family="gaussian". The default when nvar<500 
             is type_gaussian="covariance", and saves all
             inner-products ever computed. This can be much faster 
@@ -591,7 +586,7 @@
 
         if "penalty_factor" in fit_params:
             self.params["penalty.factor"] = fit_params.pop("penalty_factor")
-        assert len(self.params["penalty.factor"]) == X.shape[0]
+        assert (self.params["penalty.factor"] is None or (len(self.params["penalty.factor"]) == X.shape[0]) )
         if "cv" in fit_params:
             self.cv = fit_params.pop("cv")
         else:
